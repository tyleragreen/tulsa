use crate::fetcher::transit::FeedMessage;
use prost::Message;
use reqwest::Client;
use tokio::time::{Duration, Interval};

mod transit {
    include!(concat!(env!("OUT_DIR"), "/transit_realtime.rs"));
}
use std::collections::HashMap;

use reqwest::header::{HeaderMap, HeaderName};
use serde::{Deserialize, Serialize};

#[derive(Serialize, Deserialize, Clone)]
pub struct Feed {
    pub id: usize,
    pub name: String,
    pub url: String,
    pub frequency: u64,
    pub headers: HashMap<String, String>,
}

impl Feed {
    pub fn to_header_map(&self) -> HeaderMap {
        let mut headers = HeaderMap::new();
        for (key, value) in self.headers.iter() {
            let new_key: HeaderName = key.parse().unwrap();
            headers.insert(new_key, value.parse().unwrap());
        }
        headers
    }
}

async fn fetch(feed: &Feed) -> usize {
    println!("Fetching {}", feed.name);

    let client = Client::new();

    let headers = feed.to_header_map();
    let response = client
        .get(&feed.url)
        .headers(headers)
        .send()
        .await
        .map_err(|e| {
            eprintln!("Error fetching {}: {}", feed.name, e);
            e
        }).unwrap();
<<<<<<< HEAD
=======

>>>>>>> c1d7dfb1
    let bytes = response.bytes().await
        .map_err(|e| eprintln!("Error reading {}: {}", feed.name, e))
        .unwrap();

    let b = FeedMessage::decode(bytes)
        .map_err(|e| eprintln!("Error decoding {}: {}", feed.name, e))
        .unwrap();

    let mut num_trip_updates: usize = 0;
    for e in b.entity {
        if e.trip_update.is_some() {
            num_trip_updates += 1;
        }
    }
    println!("{}: {} trip updates", feed.name, num_trip_updates);

    num_trip_updates
}

pub async fn recurring_fetch(feed: Feed) {
    let interval_duration = Duration::from_secs(feed.frequency);
    let mut interval: Interval = tokio::time::interval(interval_duration);

    loop {
        interval.tick().await;
        // It might technically be more accurate timer-wise to spawn this
        // like so: tokio::spawn(fetch(feed.clone()));
        fetch(&feed).await;
    }
}

#[cfg(test)]
mod tests {
    use super::*;
    use std::collections::HashMap;
    use std::fs;
    use std::io::Read;
    use std::vec::Vec;
    use crate::deps::mockito;

    #[tokio::test]
    async fn test_fetcher() {
        let mut buffer: Vec<u8> = Vec::new();
        let mut file = fs::File::open("fixtures/gtfs-07132023-123501")
            .map_err(|e| eprintln!("Failed to open the file: {}", e))
            .unwrap();
        file.read_to_end(&mut buffer)
            .expect("Failed to read the file");

<<<<<<< HEAD
        let server = mockito::Server::new();
=======
        let mut server = mockito::Server::new();
>>>>>>> c1d7dfb1
        let mock = server
            .mock("GET", "/gtfs")
            .with_status(200)
            .with_body(buffer)
            .create();

        let feed = Feed {
            id: 1,
            name: "Test".to_string(),
            frequency: 5,
            url: format!("{}/gtfs", server.url()),
            headers: HashMap::new(),
        };

        let num_found = fetch(&feed).await;

        mock.assert();
        assert_eq!(num_found, 243);
    }
}<|MERGE_RESOLUTION|>--- conflicted
+++ resolved
@@ -46,10 +46,7 @@
             eprintln!("Error fetching {}: {}", feed.name, e);
             e
         }).unwrap();
-<<<<<<< HEAD
-=======
 
->>>>>>> c1d7dfb1
     let bytes = response.bytes().await
         .map_err(|e| eprintln!("Error reading {}: {}", feed.name, e))
         .unwrap();
@@ -99,11 +96,7 @@
         file.read_to_end(&mut buffer)
             .expect("Failed to read the file");
 
-<<<<<<< HEAD
         let server = mockito::Server::new();
-=======
-        let mut server = mockito::Server::new();
->>>>>>> c1d7dfb1
         let mock = server
             .mock("GET", "/gtfs")
             .with_status(200)
